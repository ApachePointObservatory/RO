
"""Variants on buttons that add help.

History:
2003-04-24 ROwen
2003-06-12 ROwen    Added Radiobutton.
2003-08-04 ROwen    Added addCallback; modified to use RO.AddCallback.
2004-08-11 ROwen    Define __all__ to restrict import.
2004-09-14 ROwen    Tweaked the imports.
2005-06-15 ROwen    Added severity support. Unfortunately, for Button
                    it has no visible effect on MacOS X Aqua.
2012-11-30 ROwen    Work around Aqua Tk 8.5 bug for Radiobutton: if width specified it is too narrow
                    (the fix will need modification if this bug is also present on Aqua Tk 8.6)
2012-11-30 ROwen    Radiobutton bug fix: if using bitmaps the active button was not highlighted, at least on Aqua Tk 8.5.
                    Does no width correction if bitmap is shown.
2015-03-18 ROwen    Bug fix: Radiobutton ignored keyword arguments for configuring the widget.
                    Button: removed special width handling for Aqua Tk as it is neither needed nor wanted
                    for Aqua Tk 8.5.18.
2015-04-02 ROwen    Added a simple workaround for cramped button text in Aqua Tk 8.5.18.
2020-02-10 DGatlin  Modified imports for Python 3
"""
__all__ = ['Button', 'Radiobutton']

<<<<<<< HEAD
import tkinter
import RO.AddCallback
import RO.Constants
import RO.TkUtil
from .CtxMenu import CtxMenu, CtxMenuMixin
=======
from six.moves import tkinter
import RO.AddCallback
import RO.Constants
import RO.TkUtil
from .CtxMenu import CtxMenuMixin
>>>>>>> 7428d2e3
from .SeverityMixin import SeverityActiveMixin

class Button(tkinter.Button, RO.AddCallback.TkButtonMixin, CtxMenuMixin, SeverityActiveMixin):
    def __init__(self,
        master,
        helpText = None,
        helpURL = None,
        callFunc = None,
        command = None,
        severity = RO.Constants.sevNormal,
    **kwArgs):
        """Creates a new Button.

        Inputs:
        - helpText  text for hot help
        - helpURL   URL for longer help
        - callFunc  callback function; the function receives one argument: self.
                    It is called whenever the value changes (manually or via
                    the associated variable being set).
        - command   like callFunc, but the callback receives no arguments (standard Tk behavior)
        - severity  initial severity; one of RO.Constants.sevNormal, sevWarning or sevError
        - all remaining keyword arguments are used to configure the Tkinter Button;
          command is supported, for the sake of conformity, but callFunc is preferred.
        """
        self.helpText = helpText

        if RO.TkUtil.getWindowingSystem() == RO.TkUtil.WSysAqua:
            # buttons with text are too cramped in 8.5.18; add some padding unless it's already been done
            if "text" in kwArgs or "textvariable" in kwArgs:
                kwArgs.setdefault("padx", 10)
                kwArgs.setdefault("pady", 3)

        tkinter.Button.__init__(self, master = master, **kwArgs)
<<<<<<< HEAD
        
=======

>>>>>>> 7428d2e3
        RO.AddCallback.TkButtonMixin.__init__(self,
            callFunc = callFunc,
            callNow = False,
            command = command,
        )
<<<<<<< HEAD
        
=======

>>>>>>> 7428d2e3
        CtxMenuMixin.__init__(self, helpURL = helpURL)
        SeverityActiveMixin.__init__(self, severity)

    def setEnable(self, doEnable):
        """Enable or disable widget

        Inputs:
        - doEnable: if True enable widget (set state to normal); otherwise set state to disabled

        Warning: if you want the state to be "active" you must set that explicitly.
        """
        if doEnable:
            self["state"] = tkinter.NORMAL
        else:
            self["state"] = tkinter.DISABLED
<<<<<<< HEAD
    
=======

>>>>>>> 7428d2e3
    def getEnable(self):
        """Return True if widget is enabled, False otherwise

        Enabled is defined as the state is not "disabled" (thus "enabled" or "active").
        """
        return self["state"] != tkinter.DISABLED


class Radiobutton(tkinter.Radiobutton, CtxMenuMixin, SeverityActiveMixin):
    def __init__(self,
        master,
        helpText = None,
        helpURL = None,
        severity=RO.Constants.sevNormal,
    **kwArgs):
        """Creates a new Button.

        Inputs:
        - helpText  text for hot help
        - helpURL   URL for longer help
        - severity  initial severity; one of RO.Constants.sevNormal, sevWarning or sevError
        - all remaining keyword arguments are used to configure the Tkinter Button
        """
        self.helpText = helpText

        tkinter.Radiobutton.__init__(self, master = master, **kwArgs)
        CtxMenuMixin.__init__(self, helpURL = helpURL)
<<<<<<< HEAD
        SeverityActiveMixin.__init__(self, severity)
    
=======
        SeverityActiveMixin.__init__(self, severity)
>>>>>>> 7428d2e3
<|MERGE_RESOLUTION|>--- conflicted
+++ resolved
@@ -21,19 +21,11 @@
 """
 __all__ = ['Button', 'Radiobutton']
 
-<<<<<<< HEAD
 import tkinter
 import RO.AddCallback
 import RO.Constants
 import RO.TkUtil
 from .CtxMenu import CtxMenu, CtxMenuMixin
-=======
-from six.moves import tkinter
-import RO.AddCallback
-import RO.Constants
-import RO.TkUtil
-from .CtxMenu import CtxMenuMixin
->>>>>>> 7428d2e3
 from .SeverityMixin import SeverityActiveMixin
 
 class Button(tkinter.Button, RO.AddCallback.TkButtonMixin, CtxMenuMixin, SeverityActiveMixin):
@@ -67,21 +59,13 @@
                 kwArgs.setdefault("pady", 3)
 
         tkinter.Button.__init__(self, master = master, **kwArgs)
-<<<<<<< HEAD
         
-=======
-
->>>>>>> 7428d2e3
         RO.AddCallback.TkButtonMixin.__init__(self,
             callFunc = callFunc,
             callNow = False,
             command = command,
         )
-<<<<<<< HEAD
         
-=======
-
->>>>>>> 7428d2e3
         CtxMenuMixin.__init__(self, helpURL = helpURL)
         SeverityActiveMixin.__init__(self, severity)
 
@@ -97,11 +81,7 @@
             self["state"] = tkinter.NORMAL
         else:
             self["state"] = tkinter.DISABLED
-<<<<<<< HEAD
     
-=======
-
->>>>>>> 7428d2e3
     def getEnable(self):
         """Return True if widget is enabled, False otherwise
 
@@ -129,9 +109,4 @@
 
         tkinter.Radiobutton.__init__(self, master = master, **kwArgs)
         CtxMenuMixin.__init__(self, helpURL = helpURL)
-<<<<<<< HEAD
-        SeverityActiveMixin.__init__(self, severity)
-    
-=======
-        SeverityActiveMixin.__init__(self, severity)
->>>>>>> 7428d2e3
+        SeverityActiveMixin.__init__(self, severity)