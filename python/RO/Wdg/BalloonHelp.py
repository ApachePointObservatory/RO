#!/usr/bin/env python

"""Simple implementation of pop-up help.

Call enableBalloonHelp to activate help for all widgets that have a helpText attribute.

Help is shown if the mouse is left over a control or moved within a control

History:
2004-08-11 ROwen    Define __all__ to restrict import.
2012-07-10 ROwen    Improve the behavior: the help doesn't flicker if the mouse is moved within a control.
                    Added isShowing property.
                    Modified to use RO.TkUtil.Timer.
                    Removed use of update_idletasks.
"""
__all__ = ['enableBalloonHelp']

<<<<<<< HEAD
import tkinter
=======
from six.moves import tkinter
>>>>>>> 7428d2e3
from RO.TkUtil import Timer

_HelpObj = None

class _BalloonHelp:
    """Show balloon help for any widget that has a helpText attribute

    Help is shown delayMS after the mouse enters a widget or moves within a widget.
    If help was showing within 0.6 sec of moving to a new widget then the help
    for the new widget is shown immediately.

    Help is hidden if the user clicks or types. However, the help timer is started again
    if the mouse moves within the widget.
    """
    def __init__(self, delayMS = 600):
        """Construct a _BalloonHelp

        Inputs:
        - delayMS: delay time before help is shown
        """
        self._isShowing = False
        self._delayMS = delayMS
        self._showTimer = Timer()
        self._leaveTimer = Timer()
        self._msgWin = tkinter.Toplevel()
        self._msgWin.overrideredirect(True)
        self._msgWdg = tkinter.Message(self._msgWin, bg="light yellow")
        self._msgWdg.pack()
        self._msgWin.withdraw()
        self._msgWdg.bind_all('<Motion>', self._start)
        self._msgWdg.bind_all('<Leave>', self._leave)
        self._msgWdg.bind_all('<ButtonPress>', self._stop)
        self._msgWdg.bind_all('<KeyPress>', self._stop)
        self._msgWdg.bind_all('<Tab>', self._stop, add=True)
        self._msgWin.bind("<Configure>", self._configure)

    def _configure(self, evt=None):
        """Callback for window Configure event

        Using this flickers less than calling this from show (even using a short time delay).
        Note: using self._isShowing is paranoia; the <Configure> event is only triggered
        by show (which changes the message).
        """
        if self._isShowing:
            self._msgWin.tkraise()
            self._msgWin.deiconify()

    def _leave(self, evt=None):
        """Mouse has left a widget; start the leave timer if help is showing and stop showing help
        """
        if self._isShowing:
            self._leaveTimer.start(0.6, self._leaveDone)
        self._stop()

    def _leaveDone(self):
        """No-op for leave timer; can add a print statement for diagnostics
        """
        pass

    def _start(self, evt):
        """Start a timer to show the help in a bit.

        If the help window is already showing, redisplay it immediately
        """
        if self._isShowing:
            return
        self._isShowing = True

        try:
            if evt.widget.helpText and not self._showTimer.isActive:
                # widget has help and the show timer is not already running
                justLeft = self._leaveTimer.cancel()
                if justLeft:
                    # recently left another widget while showing help; show help for this widget right away
                    delay = 0.001
                else:
                    # not recently showing help; wait the usual time to show help
                    delay = self._delayMS / 1000.0
                self._showTimer.start(delay, self._show, evt)
        except AttributeError:
            pass

    def _show(self, evt):
        """Show help
        """
        self._isShowing = True
        x, y = evt.x_root, evt.y_root
        self._msgWin.geometry("+%d+%d" % (x+10, y+10))
        self._msgWdg["text"] = evt.widget.helpText

    def _stop(self, evt=None):
        """Stop the timer and hide the help
        """
        self._isShowing = False
        self._showTimer.cancel()
        self._msgWin.withdraw()


def enableBalloonHelp(delayMS = 1000):
    """Enable balloon help application-wide
    """
    global _HelpObj
    if _HelpObj:
        _HelpObj._delayMS = delayMS
    else:
        _HelpObj = _BalloonHelp(delayMS)


if __name__ == '__main__':
    from . import OptionMenu
    root = tkinter.Tk()
<<<<<<< HEAD
    
=======

>>>>>>> 7428d2e3
    l0 = tkinter.Label(text="Data")
    l0.grid(row=0, column=0, sticky="e")
    l0.helpText = "Help for the Data label"
    e0 = tkinter.Entry(width=10)
    e0.helpText = "A really long help string describing the data entry widget"
    e0.grid(row=0, column=1)
    l1 = tkinter.Label(text="No Help")
    l1.grid(row=1, column=0)
    e1 = tkinter.Entry(width=10)
    e1.grid(row=1, column=1)
    l2 = tkinter.Label(text="Option Menu")
    l2.helpText = "Help for the option menu label"
    l2.grid(row=2, column=0)
    m2 = OptionMenu.OptionMenu(root,
        items = ("Item 1", "Item 2", "Etc"),
        defValue = "Item 1",
        helpText = "Help for the menu button",
    )
    m2.grid(row=2, column=1)

    ph = enableBalloonHelp()

    root.mainloop()<|MERGE_RESOLUTION|>--- conflicted
+++ resolved
@@ -15,11 +15,7 @@
 """
 __all__ = ['enableBalloonHelp']
 
-<<<<<<< HEAD
 import tkinter
-=======
-from six.moves import tkinter
->>>>>>> 7428d2e3
 from RO.TkUtil import Timer
 
 _HelpObj = None
@@ -129,14 +125,10 @@
 
 
 if __name__ == '__main__':
-    from . import OptionMenu
-    root = tkinter.Tk()
-<<<<<<< HEAD
+    from .OptionMenu import OptionMenu
+    root = Tkinter.Tk()
     
-=======
-
->>>>>>> 7428d2e3
-    l0 = tkinter.Label(text="Data")
+    l0 = Tkinter.Label(text="Data")
     l0.grid(row=0, column=0, sticky="e")
     l0.helpText = "Help for the Data label"
     e0 = tkinter.Entry(width=10)
@@ -149,7 +141,7 @@
     l2 = tkinter.Label(text="Option Menu")
     l2.helpText = "Help for the option menu label"
     l2.grid(row=2, column=0)
-    m2 = OptionMenu.OptionMenu(root,
+    m2 = OptionMenu(root,
         items = ("Item 1", "Item 2", "Etc"),
         defValue = "Item 1",
         helpText = "Help for the menu button",
