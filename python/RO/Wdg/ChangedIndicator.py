--- conflicted
+++ resolved
@@ -16,15 +16,9 @@
 """
 __all__ = ['ChangedIndicator']
 
-<<<<<<< HEAD
 import tkinter
 import RO.SeqUtil
-from .CtxMenu import CtxMenu, CtxMenuMixin
-=======
-from six.moves import tkinter
-import RO.SeqUtil
 from .CtxMenu import CtxMenuMixin
->>>>>>> 7428d2e3
 
 class ChangedIndicator (tkinter.Label, CtxMenuMixin):
     def __init__(self,
@@ -46,11 +40,7 @@
         - all remaining keyword arguments are used to configure the Menu
         """
         if var is None:
-<<<<<<< HEAD
-            var = tkinter.StringVar()       
-=======
             var = tkinter.StringVar()
->>>>>>> 7428d2e3
         self.__var = var
         self.__inputCont = None
         self.wdgSet = []
