--- conflicted
+++ resolved
@@ -146,11 +146,7 @@
 
         if not callable(callFunc):
             raise ValueError("callFunc %r is not callable" % (callFunc,))
-<<<<<<< HEAD
-        
-=======
-
->>>>>>> 7428d2e3
+
         # add new function
         if callFunc not in self._callbacks:
             self._callbacks.append(callFunc)
